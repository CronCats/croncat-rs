--- conflicted
+++ resolved
@@ -1,56 +1,14 @@
 chains:
     juno-1:
         manager: juno13fuh46m0wpc4kgv3e0p7gsax9xh3e74wp58xcu2kzyvrgh87zzeqxdva56
-<<<<<<< HEAD
-        gas_prices: 0.1
-        gas_adjustment: 1.5
-        threshold: 1000000
-    uni-5:
-        manager: juno1y20amknr965e4cpwtmqcj43jknvgdc285myvhvx4tap87ypusn3qd672zn
-        gas_prices: 0.1
-        gas_adjustment: 1.5
-        threshold: 1000000
-        custom_sources:
-            "Mikeachu 🙀":
-                rpc: https://rpc-testnet-uni.cron.cat
-                grpc: https://grpc-testnet-uni.cron.cat
-    # osmosis-1:
-    #     manager: 
-    #     gas_prices: 0.1
-    #     gas_adjustment: 1.5
-    #     threshold: 1000000
-    osmo-test-4:
-        manager: osmo1gydw3jdmhye7qzj80xesz457llhx4djhsf99m82xaq63e0yjfsaqafsy6v
-        gas_prices: 0.1
-        gas_adjustment: 1.5
-        threshold: 1000000
-    # stargaze-1:
-    #     manager: 
-    #     gas_prices: 0.1
-    #     gas_adjustment: 1.5
-    #     threshold: 1000000
-    elgafar-1:
-        manager: stars1w4s4s73s6jugynyv5q80a6ame2avpzv4ymaz64d3m75kq46r6dmqr6026u
-        gas_prices: 0.1
-        gas_adjustment: 1.5
-        threshold: 1000000
-    # titus-1:
-    #     manager: 
-    #     gas_prices: 0.1
-    #     gas_adjustment: 1.5
-    #     threshold: 1000000
-    # constantine-1:
-    #     manager: 
-    #     gas_prices: 0.1
-    #     gas_adjustment: 1.5
-    #     threshold: 1000000
-=======
         gas_prices: 0.04
         gas_adjustment: 1.3
+        threshold: 1000000
     uni-5:
         manager: juno174ncqgapq7fudqj64ut4ue47gevlqp93guecjelnkquruvnpjdgsuk046w
         gas_prices: 0.04
         gas_adjustment: 1.3
+        threshold: 1000000
 #        custom_sources:
 #            "CronCat":
 #                rpc: https://rpc-testnet-uni.cron.cat
@@ -63,6 +21,7 @@
         manager: osmo1gydw3jdmhye7qzj80xesz457llhx4djhsf99m82xaq63e0yjfsaqafsy6v
         gas_prices: 0.04
         gas_adjustment: 1.3
+        threshold: 1000000
     # stargaze-1:
     #     manager: 
     #     gas_prices: 0.04
@@ -71,6 +30,7 @@
         manager: stars1w4s4s73s6jugynyv5q80a6ame2avpzv4ymaz64d3m75kq46r6dmqr6026u
         gas_prices: 0.04
         gas_adjustment: 1.3
+        threshold: 1000000
     # titus-1:
     #     manager: 
     #     gas_prices: 0.04
@@ -78,5 +38,4 @@
     # constantine-1:
     #     manager: 
     #     gas_prices: 0.04
-    #     gas_adjustment: 1.3
->>>>>>> c1709e77
+    #     gas_adjustment: 1.3