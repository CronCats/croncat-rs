--- conflicted
+++ resolved
@@ -7,12 +7,10 @@
         manager: juno1x4uaf50flf6af8jpean8ruu8q8jdraaqj7e3gg3wemqm5cdw040qk982ec
         gas_prices: 0.1
         gas_adjustment: 1.5
-<<<<<<< HEAD
         custom_sources:
             "Mikeachu 🙀":
                 rpc: http://45.79.96.94
                 grpc: http://45.79.96.94:12690
-=======
     # osmosis-1:
     #     manager: 
     #     gas_prices: 0.1
@@ -36,5 +34,4 @@
     # constantine-1:
     #     manager: 
     #     gas_prices: 0.1
-    #     gas_adjustment: 1.5
->>>>>>> 3dd44865
+    #     gas_adjustment: 1.5