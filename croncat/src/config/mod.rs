--- conflicted
+++ resolved
@@ -24,19 +24,9 @@
     pub fn is_chain_registry_enabled() -> bool {
         true
     }
-<<<<<<< HEAD
-    pub async fn new(chain_id: Option<&str>) -> Result<Self, Report> {
-        let mut ch_id = chain_id.unwrap();
-        if !chain_id.is_some() {
-            ch_id = "uni-3";
-        }
-        let config_file = &format!("config.{}.yaml", ch_id);
-        let config_override_file = &format!("config.{}.override.yaml", ch_id);
-=======
     pub async fn new(chain_id: &String) -> Result<Self, Report> {
         let config_file = &format!("config.{}.yaml", chain_id);
         let config_override_file = &format!("config.{}.override.yaml", chain_id);
->>>>>>> eb20ab81
         if Path::new(config_override_file).is_file() {
             return Self::from_file(config_override_file);
         }
