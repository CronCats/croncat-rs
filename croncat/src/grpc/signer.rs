--- conflicted
+++ resolved
@@ -192,13 +192,8 @@
         Ok(res)
     }
 
-<<<<<<< HEAD
-    pub async fn fetch_rules(&self) -> Result<Vec<TaskWithQueriesResponse>, Report> {
-        let mut tasks_with_rules = Vec::new();
-=======
     pub async fn fetch_queries(&self) -> Result<Vec<TaskWithQueriesResponse>, Report> {
         let mut tasks_with_queries = Vec::new();
->>>>>>> 89defa4e
         let mut start_index = 0;
         let limit = 20;
         loop {
@@ -215,11 +210,7 @@
         Ok(tasks_with_queries)
     }
 
-<<<<<<< HEAD
-    pub async fn check_rules(
-=======
     pub async fn check_queries(
->>>>>>> 89defa4e
         &self,
         queries: Vec<CroncatQuery>,
     ) -> Result<(bool, Option<u64>), Report> {
