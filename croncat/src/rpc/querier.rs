//!
//! This module contains the code for querying the croncat contract via gRPC.
//!

use cw_croncat_core::msg::AgentResponse;
use cw_croncat_core::msg::AgentTaskResponse;
use cw_croncat_core::msg::TaskResponse;
use cw_croncat_core::msg::{GetConfigResponse, QueryMsg, AgentResponse};
use cw_croncat_core::types::AgentStatus;

use serde::de::DeserializeOwned;
use serde::Serialize;

use crate::config::ChainConfig;
use crate::errors::{eyre, Report};

use super::RpcClient;

pub struct Querier {
    rpc_client: RpcClient,
    croncat_addr: String,
}

impl std::fmt::Debug for Querier {
    fn fmt(&self, f: &mut std::fmt::Formatter<'_>) -> std::fmt::Result {
        f.debug_struct("Querier")
            .field("croncat_addr", &self.croncat_addr)
            .finish()
    }
}

impl Querier {
    pub async fn new(cfg: ChainConfig, rpc_url: String) -> Result<Self, Report> {
        let rpc_url = if !rpc_url.starts_with("https://") {
            format!("https://{}", rpc_url)
        } else {
            rpc_url
        };

        let rpc_client = RpcClient::new(&cfg, &rpc_url)?;

        Ok(Self {
            rpc_client,
            croncat_addr: cfg.manager,
        })
    }

    pub async fn query_croncat<S, T>(&self, msg: S) -> Result<T, Report>
    where
        S: Serialize,
        T: DeserializeOwned,
    {
        self.rpc_client.wasm_query(msg).await
    }

    pub async fn query_config(&self) -> Result<String, Report> {
        let config: GetConfigResponse = self.query_croncat(QueryMsg::GetConfig {}).await?;
        let json = serde_json::to_string_pretty(&config)?;
        Ok(json)
    }

    pub async fn get_agent_status(&self, account_id: String) -> Result<AgentStatus, Report> {
<<<<<<< HEAD
        let response: Option<AgentResponse> = self
            .query_croncat(QueryMsg::GetAgent { account_id })
            .await?;

        match response {
            Some(agent) => Ok(agent.status),
            None => Err(eyre!("Agent not found")),
=======
        let agent_info: Option<AgentResponse> = self
            .query_croncat(QueryMsg::GetAgent { account_id })
            .await?;

        if agent_info.is_none() {
            Err(eyre!("Agent not registered"))
        } else {
            Ok(agent_info.unwrap().status)
>>>>>>> c842b138
        }
    }

    pub async fn get_tasks(
        &self,
        from_index: Option<u64>,
        limit: Option<u64>,
    ) -> Result<String, Report> {
        let response: Vec<TaskResponse> = self
            .query_croncat(QueryMsg::GetTasks { from_index, limit })
            .await?;
        let json = serde_json::to_string_pretty(&response)?;
        Ok(json)
    }

    pub async fn get_agent_tasks(&self, account_id: String) -> Result<String, Report> {
        let response: Option<AgentTaskResponse> = self
            .query_croncat(QueryMsg::GetAgentTasks { account_id })
            .await?;
        let json = serde_json::to_string_pretty(&response)?;
        Ok(json)
    }
}

impl std::fmt::Debug for RpcClient {
    fn fmt(&self, f: &mut std::fmt::Formatter<'_>) -> std::fmt::Result {
        f.debug_struct("RpcClient")
            .field("contract_addr", &self.contract_addr)
            .field("client", &self.client)
            .finish()
    }
}<|MERGE_RESOLUTION|>--- conflicted
+++ resolved
@@ -2,10 +2,9 @@
 //! This module contains the code for querying the croncat contract via gRPC.
 //!
 
-use cw_croncat_core::msg::AgentResponse;
-use cw_croncat_core::msg::AgentTaskResponse;
-use cw_croncat_core::msg::TaskResponse;
-use cw_croncat_core::msg::{GetConfigResponse, QueryMsg, AgentResponse};
+use cw_croncat_core::msg::{
+    AgentResponse, AgentTaskResponse, GetConfigResponse, QueryMsg, TaskResponse,
+};
 use cw_croncat_core::types::AgentStatus;
 
 use serde::de::DeserializeOwned;
@@ -60,15 +59,6 @@
     }
 
     pub async fn get_agent_status(&self, account_id: String) -> Result<AgentStatus, Report> {
-<<<<<<< HEAD
-        let response: Option<AgentResponse> = self
-            .query_croncat(QueryMsg::GetAgent { account_id })
-            .await?;
-
-        match response {
-            Some(agent) => Ok(agent.status),
-            None => Err(eyre!("Agent not found")),
-=======
         let agent_info: Option<AgentResponse> = self
             .query_croncat(QueryMsg::GetAgent { account_id })
             .await?;
@@ -77,7 +67,6 @@
             Err(eyre!("Agent not registered"))
         } else {
             Ok(agent_info.unwrap().status)
->>>>>>> c842b138
         }
     }
 
