--- conflicted
+++ resolved
@@ -17,17 +17,11 @@
 ///
 pub async fn poll(
     duration: Duration,
-<<<<<<< HEAD
     block_stream_tx: &BlockStreamTx,
     shutdown_rx: &ShutdownRx,
     rpc_address: &String,
 ) -> Result<(), Report> {
-=======
-    block_stream_tx: BlockStreamTx,
-    mut shutdown_rx: ShutdownRx,
-    rpc_address: String,
-) {
->>>>>>> c4c73b95
+
     info!("rpc_address {}", rpc_address);
 
     let node_address: Url = rpc_address.parse().unwrap();
