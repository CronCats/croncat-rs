--- conflicted
+++ resolved
@@ -141,15 +141,10 @@
                         let (queries_ready, _) = client
                             .execute(|signer| async move {
                                 signer
-<<<<<<< HEAD
-                                    .check_rules(
-                                        task.queries.clone().ok_or_else(|| eyre!("No rules"))?,
-=======
                                     .check_queries(
                                         task.queries
                                             .clone()
                                             .ok_or_else(|| eyre!("No croncat query"))?,
->>>>>>> 89defa4e
                                     )
                                     .await
                                     .map_err(|err| eyre!("Failed to query croncat query: {}", err))
