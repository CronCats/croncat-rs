//!
//! How to process and consume blocks from the chain.
//!

use std::sync::Arc;

use cosmos_sdk_proto::tendermint::google::protobuf::Timestamp;
use cw_croncat_core::types::{AgentStatus, Boundary};
use tokio::{sync::Mutex, task::JoinHandle};
use tracing::error;

use crate::{
    channels::{BlockStreamRx, ShutdownRx},
    errors::{eyre, Report},
    grpc::GrpcClientService,
    logging::info,
    monitor::ping_uptime_monitor,
    utils::sum_num_tasks,
};

///
/// Do work on blocks that are sent from the ws stream.
///
pub async fn tasks_loop(
    mut block_stream_rx: BlockStreamRx,
    mut shutdown_rx: ShutdownRx,
    client: GrpcClientService,
    block_status: Arc<Mutex<AgentStatus>>,
) -> Result<(), Report> {
    let block_consumer_stream: JoinHandle<Result<(), Report>> = tokio::task::spawn(async move {
        while let Ok(block) = block_stream_rx.recv().await {
            let locked_status = block_status.lock().await;
            let is_active = *locked_status == AgentStatus::Active;
            // unlocking it ASAP
            std::mem::drop(locked_status);
            if is_active {
<<<<<<< HEAD
                let account_addr = client.account_id();
                let tasks = client
                    .execute(move |signer| {
                        let account_addr = account_addr.clone();
                        async move {
                            signer
                                .get_agent_tasks(account_addr.as_str())
                                .await
                                .map_err(|err| eyre!("Failed to get agent tasks: {}", err))
                        }
                    })
                    .await?;
=======
                let mut tasks_failed = false;
                let account_addr = signer.account_id().as_ref();
                let tasks = signer
                    .get_agent_tasks(account_addr)
                    .await
                    .map_err(|err| eyre!("Failed to get agent tasks: {}", err))?;
>>>>>>> 79f91aa5

                if let Some(tasks) = tasks {
                    info!("Tasks: {:?}", tasks);
                    for _ in 0..sum_num_tasks(&tasks) {
<<<<<<< HEAD
                        client
                            .execute(|signer| async move {
                                match signer.proxy_call(None).await {
                                    Ok(proxy_call_res) => {
                                        info!("Finished task: {}", proxy_call_res.log);
                                    }
                                    Err(err) => {
                                        error!("Something went wrong during proxy_call: {}", err);
                                    }
                                }

                                Ok(())
                            })
                            .await?;
=======
                        match signer.proxy_call(None).await {
                            Ok(proxy_call_res) => {
                                info!("Finished task: {}", proxy_call_res.log);
                            }
                            Err(err) => {
                                tasks_failed = true;
                                error!("Something went wrong during proxy_call: {}", err);
                            }
                        }
>>>>>>> 79f91aa5
                    }
                } else {
                    info!("No tasks for block (height: {})", block.header().height);
                }

                if !tasks_failed {
                    ping_uptime_monitor().await;
                }
            }
        }

        Ok(())
    });

    tokio::select! {
        _ = block_consumer_stream => {}
        _ = shutdown_rx.recv() => {}
    }

    Ok(())
}

pub async fn rules_loop(
    mut block_stream_rx: BlockStreamRx,
    mut shutdown_rx: ShutdownRx,
    client: GrpcClientService,
    block_status: Arc<Mutex<AgentStatus>>,
) -> Result<(), Report> {
    let block_consumer_stream: JoinHandle<Result<(), Report>> = tokio::task::spawn(async move {
        while let Ok(block) = block_stream_rx.recv().await {
            let tasks_with_rules = client
                .execute(|signer| async move {
                    signer
                        .fetch_rules()
                        .await
                        .map_err(|err| eyre!("Failed to fetch rules: {}", err))
                })
                .await?;

            let locked_status = block_status.lock().await;
            let is_active = *locked_status == AgentStatus::Active;
            // unlocking it ASAP
            std::mem::drop(locked_status);
            if is_active {
                let time: Timestamp = block.header().time.into();
                let time_nanos = time.seconds as u64 * 1_000_000_000 + time.nanos as u64;
                let mut tasks_failed = false;

                for task in tasks_with_rules.iter() {
                    let in_boundary = match task.boundary {
                        Some(Boundary::Height { start, end }) => {
                            let height = block.header().height.value();
                            start.map_or(true, |s| s.u64() >= height)
                                && end.map_or(true, |e| e.u64() <= height)
                        }
                        Some(Boundary::Time { start, end }) => {
                            start.map_or(true, |s| s.nanos() >= time_nanos)
                                && end.map_or(true, |e| e.nanos() >= time_nanos)
                        }
                        None => true,
                    };
                    if in_boundary {
                        let (rules_ready, _) = client
                            .execute(|signer| async move {
                                signer
                                    .check_rules(
                                        task.rules.clone().ok_or_else(|| eyre!("No rules"))?,
                                    )
                                    .await
                                    .map_err(|err| eyre!("Failed to query rules: {}", err))
                            })
                            .await?;
                        if rules_ready {
<<<<<<< HEAD
                            client
                                .execute(|signer| async move {
                                    match signer.proxy_call(None).await {
                                        Ok(proxy_call_res) => {
                                            info!("Finished task: {}", proxy_call_res.log);
                                        }
                                        Err(err) => {
                                            error!(
                                                "Something went wrong during proxy_call: {}",
                                                err
                                            );
                                        }
                                    }

                                    Ok(())
                                })
                                .await?;
=======
                            match signer.proxy_call(None).await {
                                Ok(proxy_call_res) => {
                                    info!("Finished task: {}", proxy_call_res.log);
                                }
                                Err(err) => {
                                    tasks_failed = true;
                                    error!("Something went wrong during proxy_call: {}", err);
                                }
                            }
>>>>>>> 79f91aa5
                        }
                    }
                }

                if !tasks_failed {
                    ping_uptime_monitor().await;
                }
            }
        }

        Ok(())
    });
    tokio::select! {
        _ = block_consumer_stream => {}
        _ = shutdown_rx.recv() => {}
    }

    Ok(())
}<|MERGE_RESOLUTION|>--- conflicted
+++ resolved
@@ -2,7 +2,10 @@
 //! How to process and consume blocks from the chain.
 //!
 
-use std::sync::Arc;
+use std::sync::{
+    atomic::{AtomicBool, Ordering::SeqCst},
+    Arc,
+};
 
 use cosmos_sdk_proto::tendermint::google::protobuf::Timestamp;
 use cw_croncat_core::types::{AgentStatus, Boundary};
@@ -34,7 +37,7 @@
             // unlocking it ASAP
             std::mem::drop(locked_status);
             if is_active {
-<<<<<<< HEAD
+                let tasks_failed = Arc::new(AtomicBool::new(false));
                 let account_addr = client.account_id();
                 let tasks = client
                     .execute(move |signer| {
@@ -47,50 +50,38 @@
                         }
                     })
                     .await?;
-=======
-                let mut tasks_failed = false;
-                let account_addr = signer.account_id().as_ref();
-                let tasks = signer
-                    .get_agent_tasks(account_addr)
-                    .await
-                    .map_err(|err| eyre!("Failed to get agent tasks: {}", err))?;
->>>>>>> 79f91aa5
 
                 if let Some(tasks) = tasks {
                     info!("Tasks: {:?}", tasks);
                     for _ in 0..sum_num_tasks(&tasks) {
-<<<<<<< HEAD
                         client
-                            .execute(|signer| async move {
-                                match signer.proxy_call(None).await {
-                                    Ok(proxy_call_res) => {
-                                        info!("Finished task: {}", proxy_call_res.log);
+                            .execute(|signer| {
+                                let tasks_failed = tasks_failed.clone();
+
+                                async move {
+                                    match signer.proxy_call(None).await {
+                                        Ok(proxy_call_res) => {
+                                            info!("Finished task: {}", proxy_call_res.log);
+                                        }
+                                        Err(err) => {
+                                            tasks_failed.store(true, SeqCst);
+                                            error!(
+                                                "Something went wrong during proxy_call: {}",
+                                                err
+                                            );
+                                        }
                                     }
-                                    Err(err) => {
-                                        error!("Something went wrong during proxy_call: {}", err);
-                                    }
+
+                                    Ok(())
                                 }
-
-                                Ok(())
                             })
                             .await?;
-=======
-                        match signer.proxy_call(None).await {
-                            Ok(proxy_call_res) => {
-                                info!("Finished task: {}", proxy_call_res.log);
-                            }
-                            Err(err) => {
-                                tasks_failed = true;
-                                error!("Something went wrong during proxy_call: {}", err);
-                            }
-                        }
->>>>>>> 79f91aa5
                     }
                 } else {
                     info!("No tasks for block (height: {})", block.header().height);
                 }
 
-                if !tasks_failed {
+                if !tasks_failed.load(SeqCst) {
                     ping_uptime_monitor().await;
                 }
             }
@@ -129,9 +120,9 @@
             // unlocking it ASAP
             std::mem::drop(locked_status);
             if is_active {
+                let tasks_failed = Arc::new(AtomicBool::new(false));
                 let time: Timestamp = block.header().time.into();
                 let time_nanos = time.seconds as u64 * 1_000_000_000 + time.nanos as u64;
-                let mut tasks_failed = false;
 
                 for task in tasks_with_rules.iter() {
                     let in_boundary = match task.boundary {
@@ -158,40 +149,32 @@
                             })
                             .await?;
                         if rules_ready {
-<<<<<<< HEAD
                             client
-                                .execute(|signer| async move {
-                                    match signer.proxy_call(None).await {
-                                        Ok(proxy_call_res) => {
-                                            info!("Finished task: {}", proxy_call_res.log);
+                                .execute(|signer| {
+                                    let tasks_failed = tasks_failed.clone();
+                                    async move {
+                                        match signer.proxy_call(None).await {
+                                            Ok(proxy_call_res) => {
+                                                info!("Finished task: {}", proxy_call_res.log);
+                                            }
+                                            Err(err) => {
+                                                tasks_failed.store(true, SeqCst);
+                                                error!(
+                                                    "Something went wrong during proxy_call: {}",
+                                                    err
+                                                );
+                                            }
                                         }
-                                        Err(err) => {
-                                            error!(
-                                                "Something went wrong during proxy_call: {}",
-                                                err
-                                            );
-                                        }
+
+                                        Ok(())
                                     }
-
-                                    Ok(())
                                 })
                                 .await?;
-=======
-                            match signer.proxy_call(None).await {
-                                Ok(proxy_call_res) => {
-                                    info!("Finished task: {}", proxy_call_res.log);
-                                }
-                                Err(err) => {
-                                    tasks_failed = true;
-                                    error!("Something went wrong during proxy_call: {}", err);
-                                }
-                            }
->>>>>>> 79f91aa5
                         }
                     }
                 }
 
-                if !tasks_failed {
+                if !tasks_failed.load(SeqCst) {
                     ping_uptime_monitor().await;
                 }
             }
