--- conflicted
+++ resolved
@@ -82,9 +82,6 @@
             let log = result.log;
             println!("{log}");
         }
-<<<<<<< HEAD
-        opts::Command::GetAgent => storage.display_account(&opts.account_id),
-=======
          opts::Command::DepositUjunox { account_id } =>{
             //let result=task.await;
             tokio_compat::run_std(async move {
@@ -94,7 +91,7 @@
             });
             //let result= futures::executor::block_on(Compat::new(task));
         }
->>>>>>> f16a87a9
+        opts::Command::GetAgent => storage.display_account(&opts.account_id),
         _ => {
             // Create a channel to handle graceful shutdown and wrap receiver for cloning
             let (shutdown_tx, shutdown_rx) = channels::create_shutdown_channel();
