//!
//! The `croncatd` agent.
//!

use std::process::exit;

use croncat::{
    channels,
    //    client::{BankQueryClient, QueryBank},
    config::ChainConfig,
    errors::{eyre, Report},
    grpc::{GrpcQuerier, GrpcSigner},
    logging::{self, error, info},
    store::agent::LocalAgentStorage,
    system,
    tokio,
};
use opts::Opts;

mod cli;
mod opts;

///
/// Start the `croncatd` agent.
///
#[tokio::main]
async fn main() -> Result<(), Report> {
    // Get environment variables
    let storage = LocalAgentStorage::new();

    // Setup tracing and error reporting
    logging::setup()?;

    // Get the CLI options, handle argument errors nicely
    let opts = cli::get_opts()
        .map_err(|err| {
            eprintln!("{}", err);
            exit(1);
        })
        .unwrap();

    // If there ain't no no-frills...
    if !opts.no_frills {
        cli::print_banner();
    }

    info!("Starting croncatd...");

    // Run a command
    run_command(opts.clone(), storage).await.map_err(|err| {
        error!("Error from {} command...", opts.cmd);
        error!("{}", err);
        err
    })?;

    // Say goodbye if no no-frills
    if !opts.no_frills {
        println!("\n🐱 Cron Cat says: Goodbye / さようなら\n");
    }

    Ok(())
}

async fn run_command(opts: Opts, mut storage: LocalAgentStorage) -> Result<(), Report> {
    match opts.cmd {
        opts::Command::RegisterAgent {
            payable_account_id,
            sender_name,
            chain_id,
        } => {
            let key = storage.get_agent_signing_key(&sender_name)?;
            let signer = GrpcSigner::new(ChainConfig::new(&chain_id).await?, key).await?;

            println!("Key: {}", signer.key().public_key().to_json());
            println!(
                "Payable account Id: {}",
                serde_json::to_string_pretty(&payable_account_id)?
            );

            let result = signer.register_agent(payable_account_id).await?;
            let log = result.log;
            println!("{log}");
        }
        opts::Command::UnregisterAgent {
            sender_name,
            chain_id,
        } => {
            let key = storage.get_agent_signing_key(&sender_name)?;
            let signer = GrpcSigner::new(ChainConfig::new(&chain_id).await?, key).await?;
            let result = signer.unregister_agent().await?;
            let log = result.log;
            println!("{log}");
        }
        opts::Command::Withdraw {
            sender_name,
            chain_id,
        } => {
            let key = storage.get_agent_signing_key(&sender_name)?;
            let signer = GrpcSigner::new(ChainConfig::new(&chain_id).await?, key).await?;
            let result = signer.withdraw_reward().await?;
            let log = result.log;
            println!("{log}");
        }
        opts::Command::Info { chain_id } => {
            let querier = GrpcQuerier::new(ChainConfig::new(&chain_id).await?).await?;
            let config = querier.query_config().await?;
            println!("{config}")
        }
        opts::Command::GetAgentStatus {
            account_id,
            chain_id,
        } => {
            let querier = GrpcQuerier::new(ChainConfig::new(&chain_id).await?).await?;
            let status = querier.get_agent(account_id).await?;
            println!("status: {status}")
        }
        opts::Command::Tasks {
            from_index,
            limit,
            chain_id,
        } => {
            let querier = GrpcQuerier::new(ChainConfig::new(&chain_id).await?).await?;
            let tasks = querier.get_tasks(from_index, limit).await?;
            println!("{tasks}")
        }
        opts::Command::GetAgentTasks {
            account_addr,
            chain_id,
        } => {
            let querier = GrpcQuerier::new(ChainConfig::new(&chain_id).await?).await?;
            let agent_tasks = querier.get_agent_tasks(account_addr).await?;
            println!("{agent_tasks}")
        }
        opts::Command::GenerateMnemonic { new_name, mnemonic } => {
            storage.generate_account(new_name, mnemonic)?
        }
        opts::Command::UpdateAgent {
            payable_account_id,
            sender_name,
            chain_id,
        } => {
            let key = storage.get_agent_signing_key(&sender_name)?;
            let signer = GrpcSigner::new(ChainConfig::new(&chain_id).await?, key).await?;
            let result = signer.update_agent(payable_account_id).await?;
            let log = result.log;
            println!("{log}");
        }
        //@TODO: remember to finish this command, since it's only querying
        opts::Command::DepositUjunox {
            account_id: _,
            chain_id: _,
        } => {
            todo!("Credit webservice is not working for now!");
            // //let result = deposit_junox(&account_id).await?;
            // let cfg = ChainConfig::new(&chain_id).await?;
            // let bank_q_client =
            //     BankQueryClient::new(cfg.grpc_endpoint, "ujunox".to_string()).await?;
            // println!(
            //     "new balance: {:?}",
            //     bank_q_client.query_native_balance(&account_id).await?
            // );
        }
        opts::Command::GetAgent { name } => storage.display_account(&name),
        opts::Command::Go {
            sender_name,
            with_rules,
            chain_id,
        } => {
            let key = storage.get_agent_signing_key(&sender_name)?;
<<<<<<< HEAD
            let signer = GrpcSigner::new(ChainConfig::new(&chain_id).await?, key)
                .await
                .map_err(|err| eyre!("Failed to setup GRPC: {}", err))?;
=======
            let cfg = ChainConfig::new(&chain_id).await?;
            let ChainConfig {
                polling_duration_secs,
                ..
            } = cfg;
            let signer = GrpcSigner::new(cfg, key).await?;
>>>>>>> 77d9160c
            let initial_status = signer
                .get_agent(signer.account_id().as_ref())
                .await?
                .ok_or(eyre!("Agent must be registered to start the loop"))?
                .status;
            // Create a channel to handle graceful shutdown and wrap receiver for cloning
            let (shutdown_tx, shutdown_rx) = channels::create_shutdown_channel();
            // Start the agent
            system::run(
                shutdown_tx,
                shutdown_rx,
                signer,
                initial_status,
                with_rules,
                polling_duration_secs,
            )
            .await?;
        }
        opts::Command::SetupService { chain_id, output } => {
            system::DaemonService::create(output, &chain_id, opts.no_frills)?;
        }
        _ => {}
    }

    Ok(())
}<|MERGE_RESOLUTION|>--- conflicted
+++ resolved
@@ -167,18 +167,14 @@
             chain_id,
         } => {
             let key = storage.get_agent_signing_key(&sender_name)?;
-<<<<<<< HEAD
-            let signer = GrpcSigner::new(ChainConfig::new(&chain_id).await?, key)
-                .await
-                .map_err(|err| eyre!("Failed to setup GRPC: {}", err))?;
-=======
             let cfg = ChainConfig::new(&chain_id).await?;
             let ChainConfig {
                 polling_duration_secs,
                 ..
             } = cfg;
-            let signer = GrpcSigner::new(cfg, key).await?;
->>>>>>> 77d9160c
+            let signer = GrpcSigner::new(cfg, key)
+                .await
+                .map_err(|err| eyre!("Failed to setup GRPC: {}", err))?;
             let initial_status = signer
                 .get_agent(signer.account_id().as_ref())
                 .await?
