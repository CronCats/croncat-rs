//!
//! The `croncatd` agent.
//!

use std::process::exit;

use croncat::{
    channels,
<<<<<<< HEAD
    client::{BankQueryClient, QueryBank},
    config::ChainConfig,
=======
    config::{ChainConfig, NetworkType},
>>>>>>> f8717508
    env,
    errors::{eyre, Report},
    grpc::{GrpcQuerier, GrpcSigner},
    logging::{self, info},
    store::agent::LocalAgentStorage,
    system, tokio,
};

use crate::cli::deposit_junox;

mod cli;
mod opts;

///
/// Start the `croncatd` agent.
///

#[tokio::main]
async fn main() -> Result<(), Report> {
    
    // Get environment variables
    let env = env::load()?;
    let mut storage = LocalAgentStorage::new();

    // Setup tracing and error reporting
    logging::setup()?;

    // Get the CLI options, handle argument errors nicely
    let opts = cli::get_opts()
        .map_err(|e| {
            println!("{}", e);
            exit(1);
        })
        .unwrap();

    // If there ain't no no-frills...
    if !opts.no_frills {
        cli::print_banner();
    }
    let network_type:Option<NetworkType>=Some(NetworkType::Testnet);
    info!("Starting croncatd...");
    match opts.cmd {
        opts::Command::RegisterAgent {
            payable_account_id,
            sender_name,
        } => {
            let key = storage.get_agent_signing_key(&sender_name)?;
            let signer = GrpcSigner::new(ChainConfig::new(network_type).await?, key, env.croncat_addr).await?;

            println!("Key: {}", signer.key().public_key().to_json());
            println!(
                "Payable account Id: {}",
                serde_json::to_string_pretty(&payable_account_id)?
            );

            let result = signer.register_agent(payable_account_id).await?;
            let log = result.log;
            println!("{log}");
        }
        opts::Command::UnregisterAgent { sender_name } => {
            let key = storage.get_agent_signing_key(&sender_name)?;
            let signer = GrpcSigner::new(ChainConfig::new(network_type).await?, key, env.croncat_addr).await?;
            let result = signer.unregister_agent().await?;
            let log = result.log;
            println!("{log}");
        }
        opts::Command::Withdraw { sender_name } => {
            let key = storage.get_agent_signing_key(&sender_name)?;
            let signer = GrpcSigner::new(ChainConfig::new(network_type).await?, key, env.croncat_addr).await?;
            let result = signer.withdraw_reward().await?;
            let log = result.log;
            println!("{log}");
        }
        opts::Command::Info => {
            let querier = GrpcQuerier::new(&env.croncat_addr, &ChainConfig::new(network_type).await?).await?;
            let config = querier.query_config().await?;
            println!("{config}")
        }
        opts::Command::GetAgentStatus { account_id } => {
            let querier = GrpcQuerier::new(&env.croncat_addr, &ChainConfig::new(network_type).await?).await?;
            let status = querier.get_agent(account_id).await?;
            println!("status: {status}")
        }
        opts::Command::Tasks { from_index, limit } => {
            let querier = GrpcQuerier::new(&env.croncat_addr, &ChainConfig::new(network_type).await?).await?;
            let tasks = querier.get_tasks(from_index, limit).await?;
            println!("{tasks}")
        }
        opts::Command::GetAgentTasks { account_addr } => {
            let querier = GrpcQuerier::new(&env.croncat_addr, &ChainConfig::new(network_type).await?).await?;
            let agent_tasks = querier.get_agent_tasks(account_addr).await?;
            println!("{agent_tasks}")
        }
        opts::Command::GenerateMnemonic { new_name } => storage.generate_account(new_name)?,
        opts::Command::UpdateAgent {
            payable_account_id,
            sender_name,
        } => {
            let key = storage.get_agent_signing_key(&sender_name)?;
            let signer = GrpcSigner::new(ChainConfig::new(network_type).await?, key, env.croncat_addr).await?;
            let result = signer.update_agent(payable_account_id).await?;
            let log = result.log;
            println!("{log}");
        }
        opts::Command::DepositUjunox { account_id } => {
            let result = deposit_junox(&account_id).await?;
            println!("{:?}", result);
            let cfg = ChainConfig::new()?;
            let bank_q_client =
                BankQueryClient::new(cfg.grpc_endpoint, "ujunox".to_string()).await?;
            println!(
                "new balance: {:?}",
                bank_q_client.query_native_balance(&account_id).await?
            );
        }
        opts::Command::GetAgent { name } => storage.display_account(&name),
        opts::Command::Go { sender_name } => {
            let key = storage.get_agent_signing_key(&sender_name)?;
            let signer = GrpcSigner::new(ChainConfig::new(network_type).await?, key, &env.croncat_addr).await?;
            let (shutdown_tx, shutdown_rx) = channels::create_shutdown_channel();
            system::go(env, shutdown_tx, shutdown_rx, signer).await?;
        }
        opts::Command::Daemon { sender_name } => {
            let key = storage.get_agent_signing_key(&sender_name)?;
            let signer = GrpcSigner::new(ChainConfig::new()?, key, &env.croncat_addr).await?;
            let initial_status = signer
                .get_agent(signer.account_id().as_ref())
                .await?
                .ok_or(eyre!("Agent must be registered to start the loop"))?
                .status;
            // Create a channel to handle graceful shutdown and wrap receiver for cloning
            let (shutdown_tx, shutdown_rx) = channels::create_shutdown_channel();

            // Start the agent
            system::run(env, shutdown_tx, shutdown_rx, signer, initial_status).await?;
        }
        _ => {}
    }

    // Say goodbye if no no-frills
    if !opts.no_frills {
        println!("\n🐱 Cron Cat says: Goodbye / さようなら\n");
    }

    Ok(())
}<|MERGE_RESOLUTION|>--- conflicted
+++ resolved
@@ -6,12 +6,8 @@
 
 use croncat::{
     channels,
-<<<<<<< HEAD
     client::{BankQueryClient, QueryBank},
-    config::ChainConfig,
-=======
     config::{ChainConfig, NetworkType},
->>>>>>> f8717508
     env,
     errors::{eyre, Report},
     grpc::{GrpcQuerier, GrpcSigner},
@@ -31,7 +27,6 @@
 
 #[tokio::main]
 async fn main() -> Result<(), Report> {
-    
     // Get environment variables
     let env = env::load()?;
     let mut storage = LocalAgentStorage::new();
@@ -51,7 +46,7 @@
     if !opts.no_frills {
         cli::print_banner();
     }
-    let network_type:Option<NetworkType>=Some(NetworkType::Testnet);
+    let network_type: Option<NetworkType> = Some(NetworkType::Testnet);
     info!("Starting croncatd...");
     match opts.cmd {
         opts::Command::RegisterAgent {
@@ -59,7 +54,9 @@
             sender_name,
         } => {
             let key = storage.get_agent_signing_key(&sender_name)?;
-            let signer = GrpcSigner::new(ChainConfig::new(network_type).await?, key, env.croncat_addr).await?;
+            let signer =
+                GrpcSigner::new(ChainConfig::new(network_type).await?, key, env.croncat_addr)
+                    .await?;
 
             println!("Key: {}", signer.key().public_key().to_json());
             println!(
@@ -73,35 +70,43 @@
         }
         opts::Command::UnregisterAgent { sender_name } => {
             let key = storage.get_agent_signing_key(&sender_name)?;
-            let signer = GrpcSigner::new(ChainConfig::new(network_type).await?, key, env.croncat_addr).await?;
+            let signer =
+                GrpcSigner::new(ChainConfig::new(network_type).await?, key, env.croncat_addr)
+                    .await?;
             let result = signer.unregister_agent().await?;
             let log = result.log;
             println!("{log}");
         }
         opts::Command::Withdraw { sender_name } => {
             let key = storage.get_agent_signing_key(&sender_name)?;
-            let signer = GrpcSigner::new(ChainConfig::new(network_type).await?, key, env.croncat_addr).await?;
+            let signer =
+                GrpcSigner::new(ChainConfig::new(network_type).await?, key, env.croncat_addr)
+                    .await?;
             let result = signer.withdraw_reward().await?;
             let log = result.log;
             println!("{log}");
         }
         opts::Command::Info => {
-            let querier = GrpcQuerier::new(&env.croncat_addr, &ChainConfig::new(network_type).await?).await?;
+            let querier =
+                GrpcQuerier::new(&env.croncat_addr, &ChainConfig::new(network_type).await?).await?;
             let config = querier.query_config().await?;
             println!("{config}")
         }
         opts::Command::GetAgentStatus { account_id } => {
-            let querier = GrpcQuerier::new(&env.croncat_addr, &ChainConfig::new(network_type).await?).await?;
+            let querier =
+                GrpcQuerier::new(&env.croncat_addr, &ChainConfig::new(network_type).await?).await?;
             let status = querier.get_agent(account_id).await?;
             println!("status: {status}")
         }
         opts::Command::Tasks { from_index, limit } => {
-            let querier = GrpcQuerier::new(&env.croncat_addr, &ChainConfig::new(network_type).await?).await?;
+            let querier =
+                GrpcQuerier::new(&env.croncat_addr, &ChainConfig::new(network_type).await?).await?;
             let tasks = querier.get_tasks(from_index, limit).await?;
             println!("{tasks}")
         }
         opts::Command::GetAgentTasks { account_addr } => {
-            let querier = GrpcQuerier::new(&env.croncat_addr, &ChainConfig::new(network_type).await?).await?;
+            let querier =
+                GrpcQuerier::new(&env.croncat_addr, &ChainConfig::new(network_type).await?).await?;
             let agent_tasks = querier.get_agent_tasks(account_addr).await?;
             println!("{agent_tasks}")
         }
@@ -111,7 +116,9 @@
             sender_name,
         } => {
             let key = storage.get_agent_signing_key(&sender_name)?;
-            let signer = GrpcSigner::new(ChainConfig::new(network_type).await?, key, env.croncat_addr).await?;
+            let signer =
+                GrpcSigner::new(ChainConfig::new(network_type).await?, key, env.croncat_addr)
+                    .await?;
             let result = signer.update_agent(payable_account_id).await?;
             let log = result.log;
             println!("{log}");
@@ -119,7 +126,7 @@
         opts::Command::DepositUjunox { account_id } => {
             let result = deposit_junox(&account_id).await?;
             println!("{:?}", result);
-            let cfg = ChainConfig::new()?;
+            let cfg = ChainConfig::new(network_type).await?;
             let bank_q_client =
                 BankQueryClient::new(cfg.grpc_endpoint, "ujunox".to_string()).await?;
             println!(
@@ -130,13 +137,23 @@
         opts::Command::GetAgent { name } => storage.display_account(&name),
         opts::Command::Go { sender_name } => {
             let key = storage.get_agent_signing_key(&sender_name)?;
-            let signer = GrpcSigner::new(ChainConfig::new(network_type).await?, key, &env.croncat_addr).await?;
+            let signer = GrpcSigner::new(
+                ChainConfig::new(network_type).await?,
+                key,
+                &env.croncat_addr,
+            )
+            .await?;
             let (shutdown_tx, shutdown_rx) = channels::create_shutdown_channel();
             system::go(env, shutdown_tx, shutdown_rx, signer).await?;
         }
         opts::Command::Daemon { sender_name } => {
             let key = storage.get_agent_signing_key(&sender_name)?;
-            let signer = GrpcSigner::new(ChainConfig::new()?, key, &env.croncat_addr).await?;
+            let signer = GrpcSigner::new(
+                ChainConfig::new(network_type).await?,
+                key,
+                &env.croncat_addr,
+            )
+            .await?;
             let initial_status = signer
                 .get_agent(signer.account_id().as_ref())
                 .await?
