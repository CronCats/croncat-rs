//!
//! `croncatd` CLI option builder.
//!

use structopt::StructOpt;

///
/// Command line options.
///
#[derive(Debug, StructOpt)]
#[structopt(name = "croncatd", about = "The croncat agent daemon.")]
pub struct Opts {
    /// Debug mode
    #[structopt(short, long)]
    pub debug: bool,

    /// Whether to print nice little things like the banner and a goodbye
    #[structopt(long)]
    pub no_frills: bool,

    #[structopt(subcommand)] // Note that we mark a field as a subcommand
    pub cmd: Command,

    #[structopt(long, default_value = "agent")]
    pub account_id: String,
}

#[derive(Debug, StructOpt)]
pub enum Command {
    /// Pound acorns into flour for cookie dough.
    RegisterAgent {
        payable_account_id: Option<String>,
    },
    UnregisterAgent(MessageInfo),
    UpdateAgent {
        payable_account_id: String,
    },
    Withdraw,
    Status,
    Tasks,
    Go,
    Info,
    GenerateMnemonic,
<<<<<<< HEAD
    GetAgent,
=======
    DepositUjunox {
        account_id: Option<String>,
    },
>>>>>>> 743b3d00
}
#[derive(Debug, StructOpt)]
pub struct MessageInfo {
    #[structopt(short)]
    pub sender: String,
}<|MERGE_RESOLUTION|>--- conflicted
+++ resolved
@@ -41,13 +41,10 @@
     Go,
     Info,
     GenerateMnemonic,
-<<<<<<< HEAD
-    GetAgent,
-=======
     DepositUjunox {
         account_id: Option<String>,
     },
->>>>>>> 743b3d00
+    GetAgent,
 }
 #[derive(Debug, StructOpt)]
 pub struct MessageInfo {
